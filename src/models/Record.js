--- conflicted
+++ resolved
@@ -46,7 +46,6 @@
     required: true,
     unique: true,
   },
-<<<<<<< HEAD
   clientUUID: {
     type: String,
     required: true,
@@ -56,9 +55,7 @@
     type: Date,
     required: true,
   },
-=======
   files: [fileSchema],
->>>>>>> ad8f18bc
   createdBy: {
     type: mongoose.Schema.Types.ObjectId,
     ref: 'User',
