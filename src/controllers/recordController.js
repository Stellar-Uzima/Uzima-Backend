import Record from '../models/Record.js';
import ApiResponse from '../utils/apiResponse.js';
import transactionLog from '../models/transactionLog.js';
<<<<<<< HEAD
import { notifyUser, notifyResource } from '../wsServer.js';
=======
import { withTransaction } from '../utils/withTransaction.js';
>>>>>>> 54aa1e3b
const IPFS_GATEWAY = 'https://ipfs.io/ipfs/';

const recordController = {
  // Get all records
  getAllRecords: async (req, res) => {
    try {
      const { includeDeleted, page = 1, limit = 20, patientName, diagnosis } = req.query;
      const query = includeDeleted === 'true' ? {} : { deletedAt: null };
      if (patientName) query.patientName = { $regex: patientName, $options: 'i' };
      if (diagnosis) query.diagnosis = { $regex: diagnosis, $options: 'i' };
      const records = await Record.find(query)
        .populate('createdBy', 'username email')
        .skip((page - 1) * limit)
        .limit(Number(limit));
      const transformedRecords = records.map(record => {
        const recordObj = record.toObject();
        if (recordObj.files && recordObj.files.length > 0) {
          recordObj.files = recordObj.files.map(file => ({
            ...file,
            url: `${IPFS_GATEWAY}${file.cid}`,
          }));
        }
        return recordObj;
      });
      return ApiResponse.success(
        res,
        { records: transformedRecords },
        'Records retrieved successfully'
      );
    } catch (error) {
      console.error('Error retrieving records:', error);
      return ApiResponse.error(res, error.message, 500);
    }
  },

  // Get record by ID
  getRecordById: async (req, res) => {
    try {
      const { id } = req.params;
      const record = await Record.findById(id).populate('createdBy', 'username email');
      if (!record) {
        return ApiResponse.error(res, 'Record not found', 404);
      }
      const recordObj = record.toObject();
      if (recordObj.files && recordObj.files.length > 0) {
        recordObj.files = recordObj.files.map(file => ({
          ...file,
          url: `${IPFS_GATEWAY}${file.cid}`,
        }));
      }
      return ApiResponse.success(res, { record: recordObj }, 'Record retrieved successfully');
    } catch (error) {
      console.error('Error retrieving record:', error);
      return ApiResponse.error(res, error.message, 500);
    }
  },

  // Create a new record
  createRecord: async (req, res) => {
    try {
      const { patientName, diagnosis, treatment, txHash } = req.body;
      const record = new Record({
        patientName,
        diagnosis,
        treatment,
        txHash,
        createdBy: req.user._id,
      });
      await record.save();
<<<<<<< HEAD

      // Real-time notification (no PII unless authorized)
      const safePayload = {
        _id: record._id,
        createdBy: record.createdBy,
        createdAt: record.createdAt,
        event: 'recordCreated',
      };
      notifyUser(record.createdBy, 'recordCreated', safePayload);
      notifyResource(record._id, 'recordCreated', safePayload);

      return ApiResponse.success(
        res,
        { record },
        'Record created successfully'
      );
=======
      return ApiResponse.success(res, { record }, 'Record created successfully');
>>>>>>> 54aa1e3b
    } catch (error) {
      console.error('Error creating record:', error);
      return ApiResponse.error(res, error.message, 500);
    }
  },

  // Update a record
  updateRecord: async (req, res) => {
    try {
      const { id } = req.params;
      const { patientName, diagnosis, treatment } = req.body;
      const record = await Record.findById(id);
      if (!record) {
        return ApiResponse.error(res, 'Record not found', 404);
      }
      if (patientName) record.patientName = patientName;
      if (diagnosis) record.diagnosis = diagnosis;
      if (treatment) record.treatment = treatment;
      await record.save();
      return ApiResponse.success(res, { record }, 'Record updated successfully');
    } catch (error) {
      console.error('Error updating record:', error);
      return ApiResponse.error(res, error.message, 500);
    }
  },

  // Soft-delete a record
  deleteRecord: async (req, res) => {
    try {
      const { id } = req.params;
      const record = await Record.findOne({ _id: id, deletedAt: null });
      if (!record) {
        return ApiResponse.error(res, 'Record not found or already deleted', 404);
      }
      record.deletedAt = new Date();
      record.deletedBy = req.user && req.user._id ? req.user._id : null;
      await record.save();
      return ApiResponse.success(res, null, 'Record soft-deleted successfully');
    } catch (error) {
      console.error('Error deleting record:', error);
      return ApiResponse.error(res, error.message, 500);
    }
  },

  // Restore soft-deleted record
  restoreRecord: async (req, res) => {
    try {
      await withTransaction(async session => {
        const record = await Record.findOne({
          _id: req.params.id,
          deletedAt: { $ne: null },
        }).session(session);
        if (!record) {
          throw new Error('Record not found or not deleted');
        }
        record.deletedAt = null;
        record.deletedBy = null;
        await record.save({ session });
        await transactionLog.create(
          [
            {
              action: 'restore',
              resource: 'Record',
              resourceId: record._id,
              performedBy: req.user?._id || 'admin',
              timestamp: new Date(),
              details: 'Record restored by admin.',
            },
          ],
          { session }
        );
      });
      return ApiResponse.success(res, null, 'Record restored successfully');
    } catch (error) {
      const status = error.message.includes('not found') ? 404 : 500;
      return ApiResponse.error(res, error.message, status);
    }
  },

  // Permanently purge record
  purgeRecord: async (req, res) => {
    try {
      await withTransaction(async session => {
        const record = await Record.findOne({
          _id: req.params.id,
          deletedAt: { $ne: null },
        }).session(session);
        if (!record) {
          throw new Error('Record not found or not deleted');
        }
        const recordId = record._id;
        await record.deleteOne({ session });
        await transactionLog.create(
          [
            {
              action: 'purge',
              resource: 'Record',
              resourceId: recordId,
              performedBy: req.user?._id || 'admin',
              timestamp: new Date(),
              details: 'Record permanently purged by admin.',
            },
          ],
          { session }
        );
      });
      return ApiResponse.success(res, null, 'Record permanently purged');
    } catch (error) {
      const status = error.message.includes('not found') ? 404 : 500;
      return ApiResponse.error(res, error.message, status);
    }
  },
};

export default recordController;<|MERGE_RESOLUTION|>--- conflicted
+++ resolved
@@ -1,11 +1,9 @@
 import Record from '../models/Record.js';
 import ApiResponse from '../utils/apiResponse.js';
 import transactionLog from '../models/transactionLog.js';
-<<<<<<< HEAD
-import { notifyUser, notifyResource } from '../wsServer.js';
-=======
-import { withTransaction } from '../utils/withTransaction.js';
->>>>>>> 54aa1e3b
+import { notifyUser, notifyResource } from '../wsServer.js';   // ✅ from WebSocket branch
+import { withTransaction } from '../utils/withTransaction.js'; // ✅ from main
+
 const IPFS_GATEWAY = 'https://ipfs.io/ipfs/';
 
 const recordController = {
@@ -14,15 +12,18 @@
     try {
       const { includeDeleted, page = 1, limit = 20, patientName, diagnosis } = req.query;
       const query = includeDeleted === 'true' ? {} : { deletedAt: null };
+
       if (patientName) query.patientName = { $regex: patientName, $options: 'i' };
       if (diagnosis) query.diagnosis = { $regex: diagnosis, $options: 'i' };
+
       const records = await Record.find(query)
         .populate('createdBy', 'username email')
         .skip((page - 1) * limit)
         .limit(Number(limit));
+
       const transformedRecords = records.map(record => {
         const recordObj = record.toObject();
-        if (recordObj.files && recordObj.files.length > 0) {
+        if (recordObj.files?.length > 0) {
           recordObj.files = recordObj.files.map(file => ({
             ...file,
             url: `${IPFS_GATEWAY}${file.cid}`,
@@ -30,6 +31,7 @@
         }
         return recordObj;
       });
+
       return ApiResponse.success(
         res,
         { records: transformedRecords },
@@ -49,13 +51,15 @@
       if (!record) {
         return ApiResponse.error(res, 'Record not found', 404);
       }
+
       const recordObj = record.toObject();
-      if (recordObj.files && recordObj.files.length > 0) {
+      if (recordObj.files?.length > 0) {
         recordObj.files = recordObj.files.map(file => ({
           ...file,
           url: `${IPFS_GATEWAY}${file.cid}`,
         }));
       }
+
       return ApiResponse.success(res, { record: recordObj }, 'Record retrieved successfully');
     } catch (error) {
       console.error('Error retrieving record:', error);
@@ -75,9 +79,8 @@
         createdBy: req.user._id,
       });
       await record.save();
-<<<<<<< HEAD
-
-      // Real-time notification (no PII unless authorized)
+
+      
       const safePayload = {
         _id: record._id,
         createdBy: record.createdBy,
@@ -87,14 +90,7 @@
       notifyUser(record.createdBy, 'recordCreated', safePayload);
       notifyResource(record._id, 'recordCreated', safePayload);
 
-      return ApiResponse.success(
-        res,
-        { record },
-        'Record created successfully'
-      );
-=======
       return ApiResponse.success(res, { record }, 'Record created successfully');
->>>>>>> 54aa1e3b
     } catch (error) {
       console.error('Error creating record:', error);
       return ApiResponse.error(res, error.message, 500);
@@ -106,13 +102,16 @@
     try {
       const { id } = req.params;
       const { patientName, diagnosis, treatment } = req.body;
+
       const record = await Record.findById(id);
       if (!record) {
         return ApiResponse.error(res, 'Record not found', 404);
       }
+
       if (patientName) record.patientName = patientName;
       if (diagnosis) record.diagnosis = diagnosis;
       if (treatment) record.treatment = treatment;
+
       await record.save();
       return ApiResponse.success(res, { record }, 'Record updated successfully');
     } catch (error) {
@@ -129,8 +128,10 @@
       if (!record) {
         return ApiResponse.error(res, 'Record not found or already deleted', 404);
       }
+
       record.deletedAt = new Date();
-      record.deletedBy = req.user && req.user._id ? req.user._id : null;
+      record.deletedBy = req.user?._id || null;
+
       await record.save();
       return ApiResponse.success(res, null, 'Record soft-deleted successfully');
     } catch (error) {
@@ -139,7 +140,7 @@
     }
   },
 
-  // Restore soft-deleted record
+
   restoreRecord: async (req, res) => {
     try {
       await withTransaction(async session => {
@@ -147,12 +148,15 @@
           _id: req.params.id,
           deletedAt: { $ne: null },
         }).session(session);
+
         if (!record) {
           throw new Error('Record not found or not deleted');
         }
+
         record.deletedAt = null;
         record.deletedBy = null;
         await record.save({ session });
+
         await transactionLog.create(
           [
             {
@@ -167,6 +171,7 @@
           { session }
         );
       });
+
       return ApiResponse.success(res, null, 'Record restored successfully');
     } catch (error) {
       const status = error.message.includes('not found') ? 404 : 500;
@@ -174,7 +179,7 @@
     }
   },
 
-  // Permanently purge record
+  
   purgeRecord: async (req, res) => {
     try {
       await withTransaction(async session => {
@@ -182,11 +187,14 @@
           _id: req.params.id,
           deletedAt: { $ne: null },
         }).session(session);
+
         if (!record) {
           throw new Error('Record not found or not deleted');
         }
+
         const recordId = record._id;
         await record.deleteOne({ session });
+
         await transactionLog.create(
           [
             {
@@ -201,6 +209,7 @@
           { session }
         );
       });
+
       return ApiResponse.success(res, null, 'Record permanently purged');
     } catch (error) {
       const status = error.message.includes('not found') ? 404 : 500;
