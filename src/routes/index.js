import express from 'express';
import userRoutes from './userRoutes.js';
import authRoutes from './authRoutes.js';
<<<<<<< HEAD
import adminRoutes from './adminRoutes.js';
=======
import recordRoutes from './recordRoutes.js';

>>>>>>> e52547e7
const router = express.Router();

// Import route modules here
// import userRoutes from './userRoutes.js';
// import authRoutes from './authRoutes.js';

// Define routes
router.get('/', (req, res) => {
  res.json({ message: 'Welcome to Uzima Backend API' });
});

// Use route modules
router.use('/users', userRoutes);
router.use('/auth', authRoutes);
<<<<<<< HEAD
router.use('/admin', adminRoutes);
=======
router.use('/records', recordRoutes);
>>>>>>> e52547e7

export default router;<|MERGE_RESOLUTION|>--- conflicted
+++ resolved
@@ -1,12 +1,9 @@
 import express from 'express';
 import userRoutes from './userRoutes.js';
 import authRoutes from './authRoutes.js';
-<<<<<<< HEAD
-import adminRoutes from './adminRoutes.js';
-=======
 import recordRoutes from './recordRoutes.js';
 
->>>>>>> e52547e7
+import adminRoutes from './adminRoutes.js';
 const router = express.Router();
 
 // Import route modules here
@@ -21,10 +18,7 @@
 // Use route modules
 router.use('/users', userRoutes);
 router.use('/auth', authRoutes);
-<<<<<<< HEAD
+router.use('/records', recordRoutes);
 router.use('/admin', adminRoutes);
-=======
-router.use('/records', recordRoutes);
->>>>>>> e52547e7
 
 export default router;