<<<<<<< HEAD
import express from "express"
import dotenv from "dotenv"
import cors from "cors"
import morgan from "morgan"
import swaggerUi from "swagger-ui-express"
import i18nextMiddleware from "i18next-http-middleware"
import i18next from "./config/i18n.js"

import connectDB from "./config/database.js"
import errorHandler from "./middleware/errorHandler.js"
import correlationIdMiddleware from "./middleware/correlationId.js"
import requestLogger from "./middleware/requestLogger.js"
import routes from "./routes/index.js"
import appointmentsRouter from "./controllers/appointments.controller.js"
import specs from "./config/swagger.js"
import { setupGraphQL } from "./graphql/index.js"
import "./cron/reminderJob.js"
import stellarRoutes from "./routes/stellar.js"
import * as Sentry from "@sentry/node"
import * as Tracing from "@sentry/tracing"
import { createRequire } from "module"
=======
import { generalRateLimit } from "./middleware/rateLimiter.js"
import "./config/redis.js"
import express from 'express';
import dotenv from 'dotenv';
import cors from 'cors';
import morgan from 'morgan';
import swaggerUi from 'swagger-ui-express';
import i18nextMiddleware from 'i18next-http-middleware';
import i18next from './config/i18n.js';

import connectDB from './config/database.js';
import errorHandler from './middleware/errorHandler.js';
import routes from './routes/index.js';
import appointmentsRouter from './controllers/appointments.controller.js';
import specs from './config/swagger.js';
import { setupGraphQL } from './graph/index.js';
import './cron/reminderJob.js';
import stellarRoutes from './routes/stellarRoutes.js';
import * as Sentry from '@sentry/node';
import * as Tracing from '@sentry/tracing';
import { getNetworkStatus } from './service/stellarService.js';
import './cron/outboxJob.js';
import { createRequire } from 'module';

>>>>>>> 470990b9

// Create require function for ES modules
const require = createRequire(import.meta.url);
const stellarService = require('./service/stellarService.js');


// Load environment variables
dotenv.config();

// Initialize Express app
const app = express();
const port = process.env.PORT || 5000;

// Connect to MongoDB
connectDB();

// Initialize Sentry SDK
Sentry.init({
  dsn: process.env.SENTRY_DSN,
  integrations: [
    // new Sentry.Integrations.Http({ tracing: true }),
    new Tracing.Integrations.Express({ app }),
  ],
  tracesSampleRate: 1.0,
});

// Initialize i18n middleware
app.use(i18nextMiddleware.handle(i18next));


// Middleware
<<<<<<< HEAD
app.use(cors())
app.use(morgan("dev"))
app.use(express.json())
app.use(express.urlencoded({ extended: true }))
app.use(requestLogger)
app.use(correlationIdMiddleware)
=======
app.use(cors());
app.use(morgan('dev'));
app.use(express.json());
app.use(express.urlencoded({ extended: true }));

// Apply general rate limiting to all routes
app.use(generalRateLimit)
>>>>>>> 470990b9

// Sentry request & tracing handlers
// app.use(Sentry.Handlers);
// app.use(Sentry.Handlers);

// Swagger Documentation
app.use(
  '/docs',
  swaggerUi.serve,
  swaggerUi.setup(specs, {
    explorer: true,
    customCss: '.swagger-ui .topbar { display: none }',
    customSiteTitle: 'Uzima API Documentation',
  })
);

// Routes
app.use('/api', routes);
app.use('/appointments', appointmentsRouter);
app.use('/stellar', stellarRoutes);

// GraphQL Setup
await setupGraphQL(app);

// Load reminder cron job if available (guard missing dependencies)
try {
  await import('./cron/reminderJob.js');
} catch (e) {
  console.warn('Reminder job not loaded:', e.message);
}

// Sentry debug route - for testing Sentry integration
app.get('/debug-sentry', (req, res) => {
  throw new Error('Sentry test error');
});

// Error handling
// app.use(Sentry.Handlers.errorHandler());
app.use(errorHandler);

// Check Stellar network status before starting the server
const startServer = async () => {
  try {
    console.log('Checking Stellar network connectivity...');
    // const startTime = Date.now();
    // const stellarStatus = await getNetworkStatus();
    // const checkDuration = Date.now() - startTime;

    // console.log(
    //   `Stellar ${stellarStatus.networkName} reachable - ledger #${stellarStatus.currentLedger} (${stellarStatus.responseTime}ms)`
    // );

    // Start server
    app.listen(port, () => {
      console.log(`Server is running on http://localhost:${port}`);
      console.log(`API Documentation available at http://localhost:${port}/docs`);
      console.log(`GraphQL Playground available at http://localhost:${port}/graphql`);
    });
  } catch (error) {
    console.error('\x1b[31m%s\x1b[0m', 'FATAL: Unable to connect to Stellar network');
    console.error(error.message);
    process.exit(1); // Exit with error code
  }
};

startServer();

export default app;<|MERGE_RESOLUTION|>--- conflicted
+++ resolved
@@ -1,4 +1,4 @@
-<<<<<<< HEAD
+
 import express from "express"
 import dotenv from "dotenv"
 import cors from "cors"
@@ -20,7 +20,6 @@
 import * as Sentry from "@sentry/node"
 import * as Tracing from "@sentry/tracing"
 import { createRequire } from "module"
-=======
 import { generalRateLimit } from "./middleware/rateLimiter.js"
 import "./config/redis.js"
 import express from 'express';
@@ -45,7 +44,7 @@
 import './cron/outboxJob.js';
 import { createRequire } from 'module';
 
->>>>>>> 470990b9
+
 
 // Create require function for ES modules
 const require = createRequire(import.meta.url);
@@ -77,14 +76,14 @@
 
 
 // Middleware
-<<<<<<< HEAD
+
 app.use(cors())
 app.use(morgan("dev"))
 app.use(express.json())
 app.use(express.urlencoded({ extended: true }))
 app.use(requestLogger)
 app.use(correlationIdMiddleware)
-=======
+
 app.use(cors());
 app.use(morgan('dev'));
 app.use(express.json());
@@ -92,7 +91,7 @@
 
 // Apply general rate limiting to all routes
 app.use(generalRateLimit)
->>>>>>> 470990b9
+
 
 // Sentry request & tracing handlers
 // app.use(Sentry.Handlers);
