import { generalRateLimit } from "./middleware/rateLimiter.js"
import "./config/redis.js"
import express from 'express';
import dotenv from 'dotenv';
import cors from 'cors';
import morgan from 'morgan';
import swaggerUi from 'swagger-ui-express';
import i18nextMiddleware from 'i18next-http-middleware';
import i18next from './config/i18n.js';

import connectDB from './config/database.js';
import errorHandler from './middleware/errorHandler.js';
import routes from './routes/index.js';
import appointmentsRouter from './controllers/appointments.controller.js';
import specs from './config/swagger.js';
import { setupGraphQL } from './graph/index.js';
import './cron/reminderJob.js';
import stellarRoutes from './routes/stellarRoutes.js';
import * as Sentry from '@sentry/node';
import * as Tracing from '@sentry/tracing';
<<<<<<< HEAD
import { getNetworkStatus } from './service/stellarService.js';
import './cron/outboxJob.js';
=======
import { createRequire } from 'module';


// Create require function for ES modules
const require = createRequire(import.meta.url);
const stellarService = require('./service/stellarService.js');
>>>>>>> 0217ebf8

// Load environment variables
dotenv.config();

// Initialize Express app
const app = express();
const port = process.env.PORT || 5000;

// Connect to MongoDB
connectDB();

// Initialize Sentry SDK
Sentry.init({
  dsn: process.env.SENTRY_DSN,
  integrations: [
    // new Sentry.Integrations.Http({ tracing: true }),
    new Tracing.Integrations.Express({ app }),
  ],
  tracesSampleRate: 1.0,
});

// Initialize i18n middleware
app.use(i18nextMiddleware.handle(i18next));

// Middleware
app.use(cors());
app.use(morgan('dev'));
app.use(express.json());
app.use(express.urlencoded({ extended: true }));

// Apply general rate limiting to all routes
app.use(generalRateLimit)

// Sentry request & tracing handlers
// app.use(Sentry.Handlers);
// app.use(Sentry.Handlers);

// Swagger Documentation
app.use(
  '/docs',
  swaggerUi.serve,
  swaggerUi.setup(specs, {
    explorer: true,
    customCss: '.swagger-ui .topbar { display: none }',
    customSiteTitle: 'Uzima API Documentation',
  })
);

// Routes
app.use('/api', routes);
app.use('/appointments', appointmentsRouter);
app.use('/stellar', stellarRoutes);

// GraphQL Setup
await setupGraphQL(app);

// Load reminder cron job if available (guard missing dependencies)
try {
  await import('./cron/reminderJob.js');
} catch (e) {
  console.warn('Reminder job not loaded:', e.message);
}

// Sentry debug route - for testing Sentry integration
app.get('/debug-sentry', (req, res) => {
  throw new Error('Sentry test error');
});

// Error handling
// app.use(Sentry.Handlers.errorHandler());
app.use(errorHandler);

// Check Stellar network status before starting the server
const startServer = async () => {
  try {
    console.log('Checking Stellar network connectivity...');
    // const startTime = Date.now();
    // const stellarStatus = await getNetworkStatus();
    // const checkDuration = Date.now() - startTime;

    // console.log(
    //   `Stellar ${stellarStatus.networkName} reachable - ledger #${stellarStatus.currentLedger} (${stellarStatus.responseTime}ms)`
    // );

    // Start server
    app.listen(port, () => {
      console.log(`Server is running on http://localhost:${port}`);
      console.log(`API Documentation available at http://localhost:${port}/docs`);
      console.log(`GraphQL Playground available at http://localhost:${port}/graphql`);
    });
  } catch (error) {
    console.error('\x1b[31m%s\x1b[0m', 'FATAL: Unable to connect to Stellar network');
    console.error(error.message);
    process.exit(1); // Exit with error code
  }
};

startServer();

export default app;<|MERGE_RESOLUTION|>--- conflicted
+++ resolved
@@ -18,17 +18,15 @@
 import stellarRoutes from './routes/stellarRoutes.js';
 import * as Sentry from '@sentry/node';
 import * as Tracing from '@sentry/tracing';
-<<<<<<< HEAD
 import { getNetworkStatus } from './service/stellarService.js';
 import './cron/outboxJob.js';
-=======
 import { createRequire } from 'module';
 
 
 // Create require function for ES modules
 const require = createRequire(import.meta.url);
 const stellarService = require('./service/stellarService.js');
->>>>>>> 0217ebf8
+
 
 // Load environment variables
 dotenv.config();
