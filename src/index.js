--- conflicted
+++ resolved
@@ -1,4 +1,3 @@
-<<<<<<< HEAD
 import express from 'express';
 import dotenv from 'dotenv';
 import cors from 'cors';
@@ -25,44 +24,9 @@
 import './cron/reminderJob.js';
 import './cron/outboxJob.js';
 import './cron/backupJob.js';
+import './workers/emailWorker.js';
 import { schedulePermanentDeletionJob } from './jobs/gdprJobs.js';
 import { initRealtime } from './service/realtime.service.js';
-
-// Create require function for ES modules (if needed)
-const require = createRequire(import.meta.url);
-const stellarService = require('./service/stellarService.js');
-=======
-import express from "express";
-import dotenv from "dotenv";
-import cors from "cors";
-import morgan from "morgan";
-import swaggerUi from "swagger-ui-express";
-import i18nextMiddleware from "i18next-http-middleware";
-import i18next from "./config/i18n.js";
-
-import connectDB from "./config/database.js"
-import errorHandler from "./middleware/errorHandler.js"
-import correlationIdMiddleware from "./middleware/correlationId.js"
-import requestLogger from "./middleware/requestLogger.js"
-import routes from "./routes/index.js"
-import inventoryRoutes from "./routes/inventoryRoutes.js"
-import appointmentsRouter from "./controllers/appointments.controller.js"
-import specs from "./config/swagger.js"
-import { setupGraphQL } from "./graphql/index.js"
-import stellarRoutes from "./routes/stellar.js"
-import * as Sentry from "@sentry/node"
-import * as Tracing from "@sentry/tracing"
-import { generalRateLimit } from "./middleware/rateLimiter.js"
-
-import { getNetworkStatus } from './service/stellarService.js';
-import { schedulePermanentDeletionJob } from './jobs/gdprJobs.js';
-import { initRealtime } from './service/realtime.service.js';
-import './config/redis.js';
-import './cron/reminderJob.js';
-import './cron/outboxJob.js';
-import './cron/backupJob.js';
-import './workers/emailWorker.js';
->>>>>>> 6735d0bb
 
 // Load environment variables
 dotenv.config();
@@ -83,20 +47,25 @@
   tracesSampleRate: 1.0,
 });
 
-<<<<<<< HEAD
-// Middleware
-=======
 // Initialize i18n middleware
 app.use(i18nextMiddleware.handle(i18next));
 
->>>>>>> 6735d0bb
+
+// Middleware
+
+app.use(cors())
+app.use(morgan("dev"))
+app.use(express.json())
+app.use(express.urlencoded({ extended: true }))
+app.use(requestLogger)
+app.use(correlationIdMiddleware)
+
 app.use(cors());
 app.use(morgan("dev"));
 app.use(express.json());
 app.use(express.urlencoded({ extended: true }));
 app.use(requestLogger);
 app.use(correlationIdMiddleware);
-<<<<<<< HEAD
 
 // Initialize i18n middleware
 app.use(i18nextMiddleware.handle(i18next));
@@ -107,13 +76,6 @@
 // Sentry request & tracing handlers
 // app.use(Sentry.Handlers);
 // app.use(Sentry.Handlers);
-=======
-app.use(requestLogger);
-app.use(correlationIdMiddleware);
-
-// Apply general rate limiting to all routes
-app.use(generalRateLimit);
->>>>>>> 6735d0bb
 
 // Swagger Documentation
 app.use(
@@ -127,12 +89,11 @@
 );
 
 // Routes
-app.use("/api", routes);
-app.use("/api/inventory", inventoryRoutes);
-app.use("/appointments", appointmentsRouter);
-app.use("/stellar", stellarRoutes);
+app.use('/api', routes);
+app.use('/api/inventory', inventoryRoutes);
+app.use('/appointments', appointmentsRouter);
+app.use('/stellar', stellarRoutes);
 
-<<<<<<< HEAD
 // Load reminder cron job if available (guard missing dependencies)
 try {
   await import('./cron/reminderJob.js');
@@ -141,25 +102,17 @@
   console.warn('Reminder job not loaded:', e.message);
 }
 
-=======
->>>>>>> 6735d0bb
 // GraphQL Setup
 await setupGraphQL(app);
 
 // Initialize GDPR background jobs
 try {
   schedulePermanentDeletionJob();
-<<<<<<< HEAD
   // eslint-disable-next-line no-console
   console.log('GDPR background jobs initialized');
 } catch (e) {
   // eslint-disable-next-line no-console
   console.warn('GDPR jobs not loaded:', e.message);
-=======
-  console.log("GDPR background jobs initialized");
-} catch (e) {
-  console.warn("GDPR jobs not loaded:", e.message);
->>>>>>> 6735d0bb
 }
 
 // Debug route for Sentry testing
@@ -173,13 +126,8 @@
 // Server bootstrap
 const startServer = async () => {
   try {
-<<<<<<< HEAD
     // eslint-disable-next-line no-console
-    console.log('Checking Stellar network connectivity...');
-    // const startTime = Date.now();
-=======
     console.log("Checking Stellar network connectivity...");
->>>>>>> 6735d0bb
     // const stellarStatus = await getNetworkStatus();
     // console.log(`Stellar ${stellarStatus.networkName} reachable - ledger #${stellarStatus.currentLedger}`);
 
@@ -188,13 +136,8 @@
     const { initWebSocket } = require("./wsServer.js");
     initWebSocket(httpServer);
 
-<<<<<<< HEAD
-    // Start server
-    const server = app.listen(port, () => {
+    httpServer.listen(port, () => {
       // eslint-disable-next-line no-console
-=======
-    httpServer.listen(port, () => {
->>>>>>> 6735d0bb
       console.log(`Server is running on http://localhost:${port}`);
       // eslint-disable-next-line no-console
       console.log(`API Documentation available at http://localhost:${port}/docs`);
@@ -206,13 +149,9 @@
     // --- Option 2: Init custom realtime service ---
     initRealtime(httpServer);
   } catch (error) {
-<<<<<<< HEAD
     // eslint-disable-next-line no-console
     console.error('\x1b[31m%s\x1b[0m', 'FATAL: Unable to connect to Stellar network');
     // eslint-disable-next-line no-console
-=======
-    console.error("\x1b[31m%s\x1b[0m", "FATAL: Unable to connect to Stellar network");
->>>>>>> 6735d0bb
     console.error(error.message);
     process.exit(1);
   }
