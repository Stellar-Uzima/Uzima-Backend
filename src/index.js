--- conflicted
+++ resolved
@@ -1,27 +1,5 @@
-<<<<<<< HEAD
-import express from "express"
-import dotenv from "dotenv"
-import cors from "cors"
-import morgan from "morgan"
-import swaggerUi from "swagger-ui-express"
-import i18nextMiddleware from "i18next-http-middleware"
-import i18next from "./config/i18n.js"
-
-import connectDB from "./config/database.js"
-import errorHandler from "./middleware/errorHandler.js"
-import routes from "./routes/index.js"
 import { generalRateLimit } from "./middleware/rateLimiter.js"
 import "./config/redis.js"
-import appointmentsRouter from "./controllers/appointments.controller.js"
-import specs from "./config/swagger.js"
-import { setupGraphQL } from "./graphql/index.js"
-import "./cron/reminderJob.js"
-import stellarRoutes from "./routes/stellar.js"
-import * as Sentry from "@sentry/node"
-import * as Tracing from "@sentry/tracing"
-import { createRequire } from "module"
-=======
-/* eslint-disable prettier/prettier */
 import express from 'express';
 import dotenv from 'dotenv';
 import cors from 'cors';
@@ -41,7 +19,7 @@
 import * as Sentry from '@sentry/node';
 import * as Tracing from '@sentry/tracing';
 import { createRequire } from 'module';
->>>>>>> b07c0dba
+
 
 // Create require function for ES modules
 const require = createRequire(import.meta.url);
