{
  "name": "uzima-backend",
  "version": "1.0.0",
  "main": "src/index.js",
  "type": "module",
  "scripts": {
    "start": "node src/index.js",
    "dev": "nodemon src/index.js",
    "lint": "eslint .",
    "lint:fix": "eslint . --fix",
    "format": "prettier --write .",
    "test": "echo \"Error: no test specified\" && exit 1"
  },
  "repository": {
    "type": "git",
    "url": "git+https://github.com/Stellar-Uzima/Uzima-Backend.git"
  },
  "keywords": [],
  "author": "",
  "license": "ISC",
  "bugs": {
    "url": "https://github.com/Stellar-Uzima/Uzima-Backend/issues"
  },
  "homepage": "https://github.com/Stellar-Uzima/Uzima-Backend#readme",
  "description": "",
  "dependencies": {
    "bcrypt": "^6.0.0",
    "cors": "^2.8.5",
    "dotenv": "^16.5.0",
    "express": "^5.1.0",
    "joi": "^17.13.3",
    "jsonwebtoken": "^9.0.2",
    "mongoose": "^8.13.2",
    "morgan": "^1.10.0",
<<<<<<< HEAD
    "multer": "^2.0.0"
=======
    "node-cron": "^4.0.7",
    "nodemailer": "^7.0.3",
    "pdfkit": "^0.17.1"
>>>>>>> e52547e7
  },
  "devDependencies": {
    "@eslint/js": "^8.57.0",
    "eslint": "^8.56.0",
    "eslint-config-prettier": "^9.1.0",
    "eslint-plugin-prettier": "^5.1.3",
    "jest": "^29.7.0",
    "mongodb-memory-server": "^10.1.4",
    "nodemon": "^3.0.2",
    "prettier": "^3.2.4",
    "supertest": "^7.1.1"
  }
}<|MERGE_RESOLUTION|>--- conflicted
+++ resolved
@@ -32,13 +32,9 @@
     "jsonwebtoken": "^9.0.2",
     "mongoose": "^8.13.2",
     "morgan": "^1.10.0",
-<<<<<<< HEAD
-    "multer": "^2.0.0"
-=======
     "node-cron": "^4.0.7",
     "nodemailer": "^7.0.3",
     "pdfkit": "^0.17.1"
->>>>>>> e52547e7
   },
   "devDependencies": {
     "@eslint/js": "^8.57.0",
